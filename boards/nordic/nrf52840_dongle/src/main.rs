//! Tock kernel for the Nordic Semiconductor nRF52840 dongle.
//!
//! It is based on nRF52840 SoC (Cortex M4 core with a BLE transceiver) with
//! many exported I/O and peripherals.

#![no_std]
// Disable this attribute when documenting, as a workaround for
// https://github.com/rust-lang/rust/issues/62184.
#![cfg_attr(not(doc), no_main)]
#![deny(missing_docs)]

use capsules::driver_debug;
use capsules::virtual_aes_ccm::MuxAES128CCM;
use capsules::virtual_alarm::VirtualMuxAlarm;
use kernel::common::dynamic_deferred_call::{DynamicDeferredCall, DynamicDeferredCallClientState};
use kernel::component::Component;
use kernel::hil::led::LedLow;
use kernel::hil::symmetric_encryption::AES128;
use kernel::hil::time::Counter;
#[allow(unused_imports)]
use kernel::{capabilities, create_capability, debug, debug_gpio, debug_verbose, static_init};
use nrf52840::gpio::Pin;
use nrf52840::interrupt_service::Nrf52840DefaultPeripherals;
use nrf52_components::{self, UartChannel, UartPins};

// The nRF52840 Dongle LEDs
const LED1_PIN: Pin = Pin::P0_06;
const LED2_R_PIN: Pin = Pin::P0_08;
const LED2_G_PIN: Pin = Pin::P1_09;
const LED2_B_PIN: Pin = Pin::P0_12;

// The nRF52840 Dongle button
const BUTTON_PIN: Pin = Pin::P1_06;
const BUTTON_RST_PIN: Pin = Pin::P0_18;

const UART_RTS: Option<Pin> = Some(Pin::P0_13);
const UART_TXD: Pin = Pin::P0_15;
const UART_CTS: Option<Pin> = Some(Pin::P0_17);
const UART_RXD: Pin = Pin::P0_20;

// SPI pins not currently in use, but left here for convenience
const _SPI_MOSI: Pin = Pin::P1_01;
const _SPI_MISO: Pin = Pin::P1_02;
const _SPI_CLK: Pin = Pin::P1_04;

// Constants related to the configuration of the 15.4 network stack
const SRC_MAC: u16 = 0xf00f;
const PAN_ID: u16 = 0xABCD;

/// UART Writer
pub mod io;

// State for loading and holding applications.
// How should the kernel respond when a process faults.
const FAULT_RESPONSE: kernel::procs::PanicFaultPolicy = kernel::procs::PanicFaultPolicy {};

// Number of concurrent processes this platform supports.
const NUM_PROCS: usize = 8;

static mut PROCESSES: [Option<&'static dyn kernel::procs::Process>; NUM_PROCS] = [None; NUM_PROCS];

// Static reference to chip for panic dumps
static mut CHIP: Option<&'static nrf52840::chip::NRF52<Nrf52840DefaultPeripherals>> = None;

/// Dummy buffer that causes the linker to reserve enough space for the stack.
#[no_mangle]
#[link_section = ".stack_buffer"]
pub static mut STACK_MEMORY: [u8; 0x1000] = [0; 0x1000];

driver_debug! {
    pub struct Platform {
        ble_radio: &'static capsules::ble_advertising_driver::BLE<
            'static,
            nrf52840::ble_radio::Radio<'static>,
            VirtualMuxAlarm<'static, nrf52840::rtc::Rtc<'static>>,
        >,
        ieee802154_radio: &'static capsules::ieee802154::RadioDriver<'static>,
        button: &'static capsules::button::Button<'static, nrf52840::gpio::GPIOPin<'static>>,
        pconsole: &'static capsules::process_console::ProcessConsole<
            'static,
            components::process_console::Capability,
        >,
        console: &'static capsules::console::Console<'static>,
        gpio: &'static capsules::gpio::GPIO<'static, nrf52840::gpio::GPIOPin<'static>>,
        led: &'static capsules::led::LedDriver<
            'static,
            LedLow<'static, nrf52840::gpio::GPIOPin<'static>>,
        >,
        rng: &'static capsules::rng::RngDriver<'static>,
        temp: &'static capsules::temperature::TemperatureSensor<'static>,
        ipc: kernel::ipc::IPC<NUM_PROCS>,
        analog_comparator: &'static capsules::analog_comparator::AnalogComparator<
            'static,
            nrf52840::acomp::Comparator<'static>,
        >,
        alarm: &'static capsules::alarm::AlarmDriver<
            'static,
            capsules::virtual_alarm::VirtualMuxAlarm<'static, nrf52840::rtc::Rtc<'static>>,
        >,
    }
}

impl kernel::Platform for Platform {
    fn with_driver<F, R>(&self, driver_num: usize, f: F) -> R
    where
        F: FnOnce(Option<&dyn kernel::Driver>) -> R,
    {
        match driver_num {
            capsules::console::DRIVER_NUM => f(Some(self.console)),
            capsules::gpio::DRIVER_NUM => f(Some(self.gpio)),
            capsules::alarm::DRIVER_NUM => f(Some(self.alarm)),
            capsules::led::DRIVER_NUM => f(Some(self.led)),
            capsules::button::DRIVER_NUM => f(Some(self.button)),
            capsules::rng::DRIVER_NUM => f(Some(self.rng)),
            capsules::ble_advertising_driver::DRIVER_NUM => f(Some(self.ble_radio)),
            capsules::ieee802154::DRIVER_NUM => f(Some(self.ieee802154_radio)),
            capsules::temperature::DRIVER_NUM => f(Some(self.temp)),
            capsules::analog_comparator::DRIVER_NUM => f(Some(self.analog_comparator)),
            kernel::ipc::DRIVER_NUM => f(Some(&self.ipc)),
            _ => f(None),
        }
    }
}

/// This is in a separate, inline(never) function so that its stack frame is
/// removed when this function returns. Otherwise, the stack space used for
/// these static_inits is wasted.
#[inline(never)]
unsafe fn get_peripherals() -> &'static mut Nrf52840DefaultPeripherals<'static> {
    // Initialize chip peripheral drivers
    let nrf52840_peripherals = static_init!(
        Nrf52840DefaultPeripherals,
        Nrf52840DefaultPeripherals::new()
    );

    nrf52840_peripherals
}

/// Main function called after RAM initialized.
#[no_mangle]
pub unsafe fn main() {
    nrf52840::init();

    let nrf52840_peripherals = get_peripherals();

    // set up circular peripheral dependencies
    nrf52840_peripherals.init();
    let base_peripherals = &nrf52840_peripherals.nrf52;

    let board_kernel = static_init!(kernel::Kernel, kernel::Kernel::new(&PROCESSES));

    // GPIOs
    let gpio = components::gpio::GpioComponent::new(
        board_kernel,
        components::gpio_component_helper!(
            nrf52840::gpio::GPIOPin,
            // left side of the USB plug
            0 => &nrf52840_peripherals.gpio_port[Pin::P0_13],
            1 => &nrf52840_peripherals.gpio_port[Pin::P0_15],
            2 => &nrf52840_peripherals.gpio_port[Pin::P0_17],
            3 => &nrf52840_peripherals.gpio_port[Pin::P0_20],
            4 => &nrf52840_peripherals.gpio_port[Pin::P0_22],
            5 => &nrf52840_peripherals.gpio_port[Pin::P0_24],
            6 => &nrf52840_peripherals.gpio_port[Pin::P1_00],
            7 => &nrf52840_peripherals.gpio_port[Pin::P0_09],
            8 => &nrf52840_peripherals.gpio_port[Pin::P0_10],
            // right side of the USB plug
            9 => &nrf52840_peripherals.gpio_port[Pin::P0_31],
            10 => &nrf52840_peripherals.gpio_port[Pin::P0_29],
            11 => &nrf52840_peripherals.gpio_port[Pin::P0_02],
            12 => &nrf52840_peripherals.gpio_port[Pin::P1_15],
            13 => &nrf52840_peripherals.gpio_port[Pin::P1_13],
            14 => &nrf52840_peripherals.gpio_port[Pin::P1_10],
            // Below the PCB
            15 => &nrf52840_peripherals.gpio_port[Pin::P0_26],
            16 => &nrf52840_peripherals.gpio_port[Pin::P0_04],
            17 => &nrf52840_peripherals.gpio_port[Pin::P0_11],
            18 => &nrf52840_peripherals.gpio_port[Pin::P0_14],
            19 => &nrf52840_peripherals.gpio_port[Pin::P1_11],
            20 => &nrf52840_peripherals.gpio_port[Pin::P1_07],
            21 => &nrf52840_peripherals.gpio_port[Pin::P1_01],
            22 => &nrf52840_peripherals.gpio_port[Pin::P1_04],
            23 => &nrf52840_peripherals.gpio_port[Pin::P1_02]
        ),
    )
    .finalize(components::gpio_component_buf!(nrf52840::gpio::GPIOPin));

    let button = components::button::ButtonComponent::new(
        board_kernel,
        components::button_component_helper!(
            nrf52840::gpio::GPIOPin,
            (
                &nrf52840_peripherals.gpio_port[BUTTON_PIN],
                kernel::hil::gpio::ActivationMode::ActiveLow,
                kernel::hil::gpio::FloatingState::PullUp
            )
        ),
    )
    .finalize(components::button_component_buf!(nrf52840::gpio::GPIOPin));

    let led = components::led::LedsComponent::new(components::led_component_helper!(
        LedLow<'static, nrf52840::gpio::GPIOPin>,
        LedLow::new(&nrf52840_peripherals.gpio_port[LED1_PIN]),
        LedLow::new(&nrf52840_peripherals.gpio_port[LED2_R_PIN]),
        LedLow::new(&nrf52840_peripherals.gpio_port[LED2_G_PIN]),
        LedLow::new(&nrf52840_peripherals.gpio_port[LED2_B_PIN]),
    ))
    .finalize(components::led_component_buf!(
        LedLow<'static, nrf52840::gpio::GPIOPin>
    ));

    let chip = static_init!(
        nrf52840::chip::NRF52<Nrf52840DefaultPeripherals>,
        nrf52840::chip::NRF52::new(nrf52840_peripherals)
    );
    CHIP = Some(chip);

    nrf52_components::startup::NrfStartupComponent::new(
        false,
        BUTTON_RST_PIN,
        nrf52840::uicr::Regulator0Output::V3_0,
        &base_peripherals.nvmc,
    )
    .finalize(());

    // Create capabilities that the board needs to call certain protected kernel
    // functions.
    let process_management_capability =
        create_capability!(capabilities::ProcessManagementCapability);
    let main_loop_capability = create_capability!(capabilities::MainLoopCapability);
    let memory_allocation_capability = create_capability!(capabilities::MemoryAllocationCapability);

    let gpio_port = &nrf52840_peripherals.gpio_port;

    // Configure kernel debug gpios as early as possible
    kernel::debug::assign_gpios(
        Some(&gpio_port[LED2_R_PIN]),
        Some(&gpio_port[LED2_G_PIN]),
        Some(&gpio_port[LED2_B_PIN]),
    );

    let rtc = &base_peripherals.rtc;
    let _ = rtc.start();
    let mux_alarm = components::alarm::AlarmMuxComponent::new(rtc)
        .finalize(components::alarm_mux_component_helper!(nrf52840::rtc::Rtc));
    let alarm = components::alarm::AlarmDriverComponent::new(board_kernel, mux_alarm)
        .finalize(components::alarm_component_helper!(nrf52840::rtc::Rtc));
    let uart_channel = UartChannel::Pins(UartPins::new(UART_RTS, UART_TXD, UART_CTS, UART_RXD));
    let channel = nrf52_components::UartChannelComponent::new(
        uart_channel,
        mux_alarm,
        &base_peripherals.uarte0,
    )
    .finalize(());

    let dynamic_deferred_call_clients =
        static_init!([DynamicDeferredCallClientState; 3], Default::default());
    let dynamic_deferred_caller = static_init!(
        DynamicDeferredCall,
        DynamicDeferredCall::new(dynamic_deferred_call_clients)
    );
    DynamicDeferredCall::set_global_instance(dynamic_deferred_caller);

    // Create a shared UART channel for the console and for kernel debug.
    let uart_mux =
        components::console::UartMuxComponent::new(channel, 115200, dynamic_deferred_caller)
            .finalize(());

    let pconsole =
        components::process_console::ProcessConsoleComponent::new(board_kernel, uart_mux)
            .finalize(());

    // Setup the console.
    let console = components::console::ConsoleComponent::new(board_kernel, uart_mux).finalize(());
    // Create the debugger object that handles calls to `debug!()`.
    components::debug_writer::DebugWriterComponent::new(uart_mux).finalize(());

    let ble_radio =
        nrf52_components::BLEComponent::new(board_kernel, &base_peripherals.ble_radio, mux_alarm)
            .finalize(());

    let aes_mux = static_init!(
        MuxAES128CCM<'static, nrf52840::aes::AesECB>,
        MuxAES128CCM::new(&base_peripherals.ecb, dynamic_deferred_caller)
    );
    base_peripherals.ecb.set_client(aes_mux);
    aes_mux.initialize_callback_handle(
        dynamic_deferred_caller
            .register(aes_mux)
            .expect("no deferred call slot available for ccm mux"),
    );

    let (ieee802154_radio, _mux_mac) = components::ieee802154::Ieee802154Component::new(
        board_kernel,
        &base_peripherals.ieee802154_radio,
        aes_mux,
        PAN_ID,
        SRC_MAC,
        dynamic_deferred_caller,
    )
    .finalize(components::ieee802154_component_helper!(
        nrf52840::ieee802154_radio::Radio,
        nrf52840::aes::AesECB<'static>
    ));

    let temp =
        components::temperature::TemperatureComponent::new(board_kernel, &base_peripherals.temp)
            .finalize(());

    let rng = components::rng::RngComponent::new(board_kernel, &base_peripherals.trng).finalize(());

    // Initialize AC using AIN5 (P0.29) as VIN+ and VIN- as AIN0 (P0.02)
    // These are hardcoded pin assignments specified in the driver
    let analog_comparator = components::analog_comparator::AcComponent::new(
        &base_peripherals.acomp,
        components::acomp_component_helper!(
            nrf52840::acomp::Channel,
            &nrf52840::acomp::CHANNEL_AC0
        ),
        board_kernel,
    )
    .finalize(components::acomp_component_buf!(
        nrf52840::acomp::Comparator
    ));

    nrf52_components::NrfClockComponent::new(&base_peripherals.clock).finalize(());

    let platform = Platform {
        button,
        ble_radio,
        ieee802154_radio,
        pconsole,
        console,
        led,
        gpio,
        rng,
        temp,
        alarm,
        analog_comparator,
        ipc: kernel::ipc::IPC::new(board_kernel, &memory_allocation_capability),
    };

<<<<<<< HEAD
    platform.pconsole.start(driver_debug_str);
=======
    let _ = platform.pconsole.start();
>>>>>>> 8d5b4a97
    debug!("Initialization complete. Entering main loop\r");
    debug!("{}", &nrf52840::ficr::FICR_INSTANCE);

    /// These symbols are defined in the linker script.
    extern "C" {
        /// Beginning of the ROM region containing app images.
        static _sapps: u8;
        /// End of the ROM region containing app images.
        static _eapps: u8;
        /// Beginning of the RAM region for app memory.
        static mut _sappmem: u8;
        /// End of the RAM region for app memory.
        static _eappmem: u8;
    }

    kernel::procs::load_processes(
        board_kernel,
        chip,
        core::slice::from_raw_parts(
            &_sapps as *const u8,
            &_eapps as *const u8 as usize - &_sapps as *const u8 as usize,
        ),
        core::slice::from_raw_parts_mut(
            &mut _sappmem as *mut u8,
            &_eappmem as *const u8 as usize - &_sappmem as *const u8 as usize,
        ),
        &mut PROCESSES,
        &FAULT_RESPONSE,
        &process_management_capability,
    )
    .unwrap_or_else(|err| {
        debug!("Error loading processes!");
        debug!("{:?}", err);
    });

    let scheduler = components::sched::round_robin::RoundRobinComponent::new(&PROCESSES)
        .finalize(components::rr_component_helper!(NUM_PROCS));
    board_kernel.kernel_loop(
        &platform,
        chip,
        Some(&platform.ipc),
        scheduler,
        &main_loop_capability,
    );
}<|MERGE_RESOLUTION|>--- conflicted
+++ resolved
@@ -340,11 +340,8 @@
         ipc: kernel::ipc::IPC::new(board_kernel, &memory_allocation_capability),
     };
 
-<<<<<<< HEAD
     platform.pconsole.start(driver_debug_str);
-=======
-    let _ = platform.pconsole.start();
->>>>>>> 8d5b4a97
+
     debug!("Initialization complete. Entering main loop\r");
     debug!("{}", &nrf52840::ficr::FICR_INSTANCE);
 
